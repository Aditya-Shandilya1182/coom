import os
from pathlib import Path

from hydra import compose, initialize_config_dir
# from lightning.pytorch.loggers import WandbLogger
from megatron.core.optimizer import OptimizerConfig
from nemo import lightning as nl
from nemo.collections import llm
from omegaconf import DictConfig, OmegaConf

from coom import config_classes, model, data_module


def load_cfg(config_path: str, config_name: str) -> DictConfig:
    """
    Load a Hydra configuration as a native Python dictionary.

    Args:
        config_path (str): Path to configuration directory.
        config_name (str): Name of the config file (without extension).

    Returns:
        DictConfig: Loaded configuration as a dictionary.
    """
    abs_path = str(Path(config_path).resolve())
    with initialize_config_dir(config_dir=abs_path, version_base=None):
        cfg = compose(config_name=config_name)
        native_cfg = OmegaConf.to_container(cfg, resolve=True)
    return native_cfg


class Trainer:
    """
    A class for training models with configuration management.

    This class handles loading configurations, initializing components,
    and orchestrating the training process.
    """

    def __init__(self, experiment_name, sub_experiment_name, use_wandb=False, profiler=None, profiler_summary=False):
        """
        Initialize the Trainer with experiment and sub-experiment names.

        Args:
            experiment_name (str): Name of the experiment.
            sub_experiment_name (str): Name of the sub-experiment.
            use_wandb (bool): Whether to use Weights & Biases logging.
        """
        self.experiment_name = experiment_name
        self.sub_experiment_name = sub_experiment_name
        self.config_base_path = "./../coom/configs"
        self.use_wandb = use_wandb  # Will be used in the future.
        self.profiler = profiler
        self.profiler_summary = profiler_summary

        # Configuration containers
        self.main_cfg = None
        self.model_cfg = None
        self.data_cfg = None
        self.opt_cfg = None
        self.trainer_cfg = None
        self.logger_cfg = None

        # Component containers
        self.model = None
        self.data_module = None
        self.trainer = None
        self.logger = None
        self.optimizer = None

        self.load_configurations()

    def load_configurations(self):
        """
        Load all configuration files for the experiment.
        """
        self.main_cfg = load_cfg(
            self.config_base_path,
            f"{self.experiment_name}/main_config"
        )[self.experiment_name]

        prefix = self.main_cfg["config_path_prefix"]

        def full_path(key):
            return f"{self.experiment_name}{os.path.join(prefix, self.main_cfg[key])}"

        self.model_cfg = load_cfg(self.config_base_path, full_path("base_model_configuration_path"))[self.experiment_name]
        self.data_cfg = load_cfg(self.config_base_path, full_path("dataLoader_config_path"))[self.experiment_name]
        self.opt_cfg = load_cfg(self.config_base_path, full_path("optimizer_config_path"))[self.experiment_name]
        self.trainer_cfg = load_cfg(self.config_base_path, full_path("trainer_config_path"))[self.experiment_name]
        self.logger_cfg = load_cfg(self.config_base_path, full_path("logger_config_path"))[self.experiment_name]

        print("All configurations loaded successfully!")

    def initialize_model(self):
        """
        Initialize the model based on the loaded configuration.
        """
        if self.main_cfg is None:
            raise ValueError("Main configuration not loaded. Call load_configurations() first.")

        ModelClass = getattr(model, self.main_cfg["base_model"])
        ConfigClass = getattr(config_classes, self.main_cfg["base_model_config"])

        model_config = ConfigClass(
            **{
                **self.model_cfg,
                "seq_length": self.data_cfg["seq_length"],
                "vocab_size": self.data_cfg["vocab_size"],
            })
        self.model = ModelClass(model_config)

        print(f"Model {self.main_cfg['base_model']} initialized successfully!")

    def initialize_data_module(self, data_module_type):
        """
        Initialize the data module based on configuration.

        Args:
            data_module_type (str): "Mock" (currently only supported option)
        """
        if self.data_cfg is None:
            raise ValueError("Data configuration not loaded. Call load_configurations() first.")

        if data_module_type == "Mock":
            self.data_module = llm.MockDataModule(
                seq_length=self.data_cfg["seq_length"],
                global_batch_size=self.data_cfg["global_batch_size"],
            )
        elif data_module_type == "Real":
            if self.data_cfg["streaming"]:
                os.environ["MSC_CONFIG"] = self.data_cfg["msc_config"]
            DataModuleClass = getattr(data_module, self.main_cfg["data_model"])
            self.data_module = DataModuleClass(
                # paths=["/home/shadeform/coom/trial_data_text_document"],
                paths=self.data_cfg["data_paths"],
                seq_length=self.data_cfg["seq_length"],
                micro_batch_size=self.data_cfg["micro_batch_size"],
                global_batch_size=self.data_cfg["global_batch_size"],
                object_storage_cache_path = self.data_cfg["object_storage_cache_path"],
                mmap_bin_files = not(self.data_cfg["streaming"]) # basically True if not streaming otherwise false
            )

        print("Data module initialized successfully!")

    def initialize_optimizer(self):
        """
        Initialize the optimizer based on configuration.
        """
        if self.opt_cfg is None:
            raise ValueError("Optimizer configuration not loaded. Call load_configurations() first.")

        optimizer_config = OptimizerConfig(**self.opt_cfg)
        self.optimizer = nl.MegatronOptimizerModule(config=optimizer_config)

        print("Optimizer initialized successfully!")

    def initialize_trainer(self):
        """
        Initialize the training strategy and trainer.
        """
        if self.trainer_cfg is None:
            raise ValueError("Trainer configuration not loaded. Call load_configurations() first.")

        strategy = nl.MegatronStrategy(**self.trainer_cfg["strategy"])

        profiler = self.profiler

        self.trainer = nl.Trainer(
            # num_sanity_val_steps = 0,
            # limit_val_batches = 2,
            # accumulate_grad_batches= 4,
            # num_microbatches = 4,
            devices=self.trainer_cfg["devices"],
            max_steps=self.trainer_cfg["max_steps"],
            accelerator=self.trainer_cfg["accelerator"],
            strategy=strategy,
<<<<<<< HEAD
            plugins=nl.MegatronMixedPrecision(precision=self.trainer_cfg["precision"]),
            profiler=profiler
=======
            plugins=nl.MegatronMixedPrecision(precision="16-mixed"),
            limit_val_batches=0,
>>>>>>> 4991ddbf
        )

        print("Trainer initialized successfully!")

    def initialize_logger(self):
        """
        Initialize the logger based on configuration.
        """
        if self.logger_cfg is None:
            raise ValueError("Logger configuration not loaded. Call load_configurations() first.")

        self.logger = nl.NeMoLogger(
            log_dir=self.logger_cfg["log_dir"],
            update_logger_directory=True,
            name=self.sub_experiment_name,
            use_datetime_version=False,
        )

        print("Logger initialized successfully!")

    def initialize_all_components(self):
        """
        Initialize all components required for training.
        """
        
        self.initialize_model()
        self.initialize_data_module(data_module_type=self.data_cfg["dataModuleType"])
        self.initialize_optimizer()
        self.initialize_trainer()
        self.initialize_logger()

        print("All components initialized successfully!")

    def validate_components(self):
        """
        Ensure all required components are initialized.

        Raises:
            ValueError: If any required component is missing.
        """
        required_components = [
            ("model", self.model),
            ("data_module", self.data_module),
            ("trainer", self.trainer),
            ("logger", self.logger),
            ("optimizer", self.optimizer),
        ]

        missing = [name for name, comp in required_components if comp is None]

        if missing:
            raise ValueError(
                f"Missing components: {', '.join(missing)}. "
                "Call initialize_all_components() first."
            )

        return True

    def start_training(self):
        """
        Start the training process.
        """
        self.validate_components()

        print("Starting training...")
        # from torch.distributed import is_initialized, get_rank
        # rank = get_rank() if is_initialized() else 0
        # self.data_module.data_sampler_mock.setup(rank)

        llm.train(
            model=self.model,
            data=self.data_module,
            trainer=self.trainer,
            log=self.logger,
            # tokenizer="data",
            optim=self.optimizer,
        )

        print("Training completed successfully!")

    def train(self):
        """
        Full training pipeline: initialize and train.
        """
        self.initialize_all_components()
        self.start_training()
        if self.trainer and self.trainer.profiler and self.profiler_summary:
            print("\n=== Profiler Summary ===")
            print(self.trainer.profiler.summary())

    def get_config_summary(self):
        """
        Get a summary of the loaded configuration.

        Returns:
            dict: Configuration summary
        """
        if self.main_cfg is None:
            return {"status": "Configurations not loaded"}

        return {
            "experiment_name": self.experiment_name,
            "base_model": self.main_cfg.get("base_model"),
            "base_model_config": self.main_cfg.get("base_model_config"),
            "devices": self.trainer_cfg.get("devices") if self.trainer_cfg else None,
            "max_steps": self.trainer_cfg.get("max_steps") if self.trainer_cfg else None,
            "seq_length": self.data_cfg.get("seq_length") if self.data_cfg else None,
            "global_batch_size": self.data_cfg.get("global_batch_size") if self.data_cfg else None,
            "log_dir": self.logger_cfg.get("log_dir") if self.logger_cfg else None,
        }<|MERGE_RESOLUTION|>--- conflicted
+++ resolved
@@ -175,13 +175,9 @@
             max_steps=self.trainer_cfg["max_steps"],
             accelerator=self.trainer_cfg["accelerator"],
             strategy=strategy,
-<<<<<<< HEAD
-            plugins=nl.MegatronMixedPrecision(precision=self.trainer_cfg["precision"]),
             profiler=profiler
-=======
-            plugins=nl.MegatronMixedPrecision(precision="16-mixed"),
+            profiler=profiler
             limit_val_batches=0,
->>>>>>> 4991ddbf
         )
 
         print("Trainer initialized successfully!")
